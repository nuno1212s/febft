use std::collections::{BTreeMap, BTreeSet};
use std::rc::Rc;
use std::sync::Arc;
use std::time::Duration;
use chrono::Utc;
use log::info;
use crate::bft::communication::channel::{ChannelSyncRx, ChannelSyncTx, new_bounded_sync, TryRecvError};
use crate::bft::communication::message::Message;
use crate::bft::communication::NodeId;
use crate::bft::communication::incoming_peer_handling::ConnectedPeer;
use crate::bft::crypto::hash::Digest;
use crate::bft::executable::{Reply, Request, Service, State};
use crate::bft::ordering::SeqNo;

const CHANNEL_SIZE: usize = 1024;

///Contains the requests that have just been timed out
pub type Timeout = Vec<TimeoutKind>;

#[derive(Eq, PartialEq, Ord, PartialOrd)]
pub struct ClientRqInfo {
    //The digest of the request in question
    pub digest: Digest,
}

#[derive(Eq, Ord, PartialOrd)]
pub enum TimeoutKind {
    ///Relates to the timeout of a client request.
    /// Stores the client who sent it, along with the request
    /// session and request sequence number
    ClientRequestTimeout(ClientRqInfo),

    ///TODO: Maybe add a timeout for synchronizer messages?
    /// Having a timeout for STOP messages is essential for liveness
    //Sync(),

    /// As for CST messages, these messages aren't particularly ordered, they are just
    /// for each own node to know to what messages the peers are responding to.
    Cst(SeqNo),
}

struct TimeoutRequest {
    time_made: u64,
    timeout: Duration,
    notifications_needed: u32,
    notifications_received: BTreeSet<NodeId>,
    info: TimeoutKind,
}

type TimeoutMessage = MessageType;

enum MessageType {
    TimeoutRequest(RqTimeoutMessage),
    MessagesReceived(ReceivedRequest),
    ClearClientTimeouts(Option<Vec<Digest>>),
    ClearCstTimeouts(Option<SeqNo>),
}

enum ReceivedRequest {
    //The node that proposed the message and all the requests contained within it
    PrePrepareRequestReceived(NodeId, Vec<Digest>),
    //Receive a CST message relating to the following sequence number from the given
    //Node
    Cst(NodeId, SeqNo),
}

struct RqTimeoutMessage {
    timeout: Duration,
    notifications_needed: u32,
    timeout_info: Timeout,
}

#[derive(Clone)]
pub struct Timeouts {
    handle: ChannelSyncTx<TimeoutMessage>,
}

/// This structure is responsible for handling timeouts for the entire project
/// This includes timing out messages exchanged between replicas and between clients
struct TimeoutsThread<S: Service + 'static> {
    //Stores the pending timeouts, grouped by the time at which they timeout.
    //Iterating a binary tree is pretty quick and it keeps the elements ordered
    //So we can use that to our advantage when timing out requests
    pending_timeouts: BTreeMap<u64, Vec<TimeoutRequest>>,
    //Allows us to quickly find the correct bucket for the request we are looking for
    pending_timeouts_reverse_search: BTreeMap<Rc<TimeoutRequest>, u64>,
    //Receive messages from other threads
    channel_rx: ChannelSyncRx<TimeoutMessage>,
    //Loopback so we can deliver the timeouts to the main consensus thread so they can be
    //processed
    loopback_channel: Arc<ConnectedPeer<Message<State<S>, Request<S>, Reply<S>>>>,
    //How long between each timeout iteration
    iteration_delay: u64,
}


impl Timeouts {
    ///Initialize the timeouts thread and return a handle to it
    /// This handle can then be used everywhere timeouts are needed.
    pub fn new<S: Service + 'static>(iteration_delay: u64,
                                     loopback_channel: Arc<ConnectedPeer<Message<State<S>, Request<S>, Reply<S>>>>) -> Self {
        let tx = TimeoutsThread::<S>::new(iteration_delay, loopback_channel);

        Self {
            handle: tx,
        }
    }

    /// Start a timeout request on the list of digests that have been provided
    pub fn timeout_client_requests(&self, timeout: Duration, requests: Vec<Digest>) {
        let requests: Vec<TimeoutKind> = requests.into_iter().map(|req| TimeoutKind::ClientRequestTimeout(ClientRqInfo::new(req)))
            .collect();

        self.handle.send(TimeoutMessage::TimeoutRequest(RqTimeoutMessage {
            timeout,
            // we choose 1 here because we only need to receive one valid pre prepare containing
            // this request for it to be considered valid
            notifications_needed: 1,
            timeout_info: requests,
        })).expect("Failed to contact timeout thread")
    }

    /// Notify that a pre prepare with the following requests has been received and we must therefore
    /// Disable any timeouts pertaining to the received requests
    pub fn received_pre_prepare(&self, from: NodeId, recvd_rqs: Vec<Digest>) {
        self.handle.send(TimeoutMessage::MessagesReceived(
            ReceivedRequest::PrePrepareRequestReceived(from, recvd_rqs)
        ))
            .expect("Failed to contact timeout thread");
    }

    /// Cancel timeouts of player requests.
    /// This accepts an option. If this Option is None, then the
    /// timeouts for all client requests are going to be disabled
    pub fn cancel_client_rq_timeouts(&self, requests_to_clear: Option<Vec<Digest>>) {
        self.handle.send(TimeoutMessage::ClearClientTimeouts(requests_to_clear))
            .expect("Failed to contact timeout thread")
    }

    /// Timeout a CST request
    pub fn timeout_cst_request(&self, timeout: Duration, requests_needed: u32, seq_no: SeqNo) {
        self.handle.send(TimeoutMessage::TimeoutRequest(RqTimeoutMessage {
            timeout,
            notifications_needed: requests_needed,
            timeout_info: vec![TimeoutKind::Cst(seq_no)],
        })).expect("Failed to contact timeout thread");
    }

    /// Handle having received a cst request
    pub fn received_cst_request(&self, from: NodeId, seq_no: SeqNo) {
        self.handle.send(TimeoutMessage::MessagesReceived(
            ReceivedRequest::Cst(from, seq_no)))
            .expect("Failed to contact timeout thread");
    }

    /// Cancel timeouts of CST messages.
    /// This accepts an option. If this Option is None, then the
    /// timeouts for all CST requests are going to be disabled.
    pub fn cancel_cst_timeout(&self, seq_no: Option<SeqNo>) {
        self.handle.send(TimeoutMessage::ClearCstTimeouts(seq_no))
            .expect("Failed to contact timeout thread");
    }
}

impl<S: Service + 'static> TimeoutsThread<S> {
    fn new(iteration_delay: u64, loopback_channel: Arc<ConnectedPeer<Message<State<S>, Request<S>, Reply<S>>>>) -> ChannelSyncTx<TimeoutMessage> {
        let (tx, rx) = new_bounded_sync(CHANNEL_SIZE);

        std::thread::Builder::new().name("Timeout Thread".to_string())
            .spawn(move || {

                let timeout_thread = Self {
                    pending_timeouts: Default::default(),
                    pending_timeouts_reverse_search: Default::default(),
                    channel_rx: rx,
                    loopback_channel,
                    iteration_delay,
                };

                timeout_thread.run();
            }).expect("Failed to launch timeout thread");

        tx
    }

    fn run(mut self) {
        let iteration_delay = Duration::from_millis(self.iteration_delay);

        loop {
            let message = match self.channel_rx.recv_timeout(iteration_delay) {
                Ok(message) => { Some(message) }
                Err(err) => {
                    match err {
                        TryRecvError::Timeout => {
                            None
                        }
                        _ => {
                            info!("Timeouts received error from recv, shutting down");

                            break;
                        }
                    }
                }
            };

            //Handle all incoming messages and update the pending timeouts accordingly
            if let Some(mut message) = message {
                match message {
                    MessageType::TimeoutRequest(timeout_rq) => {
                        self.handle_message_timeout_request(timeout_rq);
                    }
                    MessageType::MessagesReceived(message) => {
                        self.handle_messages_received(message);
                    }
                    MessageType::ClearClientTimeouts(requests) => {
                        self.handle_clear_client_rqs(requests);
                    }
                    MessageType::ClearCstTimeouts(seq_no) => {
                        self.handle_clear_cst_rqs(seq_no);
                    }
                }
            }

            // run timeouts
            let current_timestamp = Utc::now().timestamp_millis() as u64;

            let mut to_time_out = vec![];

            //Get the smallest timeout (which should be closest to our current time)
            while let Some((timeout, _)) = self.pending_timeouts.first_key_value() {
                if *timeout > current_timestamp {
                    //The time has not yet reached this value, so no timeout after it
                    //Needs to be considered, since they are all larger
                    break;
                }

                let (_, mut timeouts) = self.pending_timeouts.pop_first().unwrap();

                to_time_out.append(&mut timeouts);
            }

            if !to_time_out.is_empty() {

                //Get the underlying request information
                let to_time_out = to_time_out.into_iter().map(|req| {
                    req.info
                }).collect();

<<<<<<< HEAD
                if let Err(_) = self.loopback_channel.push_request(Message::Timeout(to_time_out)) {
=======
                if let Err(_) = self.loopback_channel.push_request_sync(Message::Timeout(to_time_out)) {
>>>>>>> 03a30feb
                    info!("Loopback channel has disconnected, disconnecting timeouts thread");

                    break;
                }
            }
        }
    }

    fn handle_message_timeout_request(&mut self, message: RqTimeoutMessage) {
        let RqTimeoutMessage {
            timeout,
            notifications_needed,
            mut timeout_info
        } = message;

        let current_timestamp = Utc::now().timestamp_millis() as u64;

        let final_timestamp = current_timestamp + timeout.as_millis() as u64;

        let mut timeout_rqs = Vec::with_capacity(timeout_info.len());

        for timeout_kind in timeout_info {
            timeout_rqs.push(TimeoutRequest {
                time_made: current_timestamp,
                timeout,
                notifications_needed,
                notifications_received: Default::default(),
                info: timeout_kind,
            });
        }

        if self.pending_timeouts.contains_key(&final_timestamp) {
            self.pending_timeouts.get_mut(&final_timestamp).unwrap()
                .append(&mut timeout_rqs);
        } else {
            self.pending_timeouts.insert(final_timestamp, timeout_rqs);
        }
    }

    fn handle_messages_received(&mut self, received_request: ReceivedRequest) {
        for timeout_requests in self.pending_timeouts.values_mut() {
            timeout_requests.retain_mut(|rq| {
                return match (&rq.info, &received_request) {
                    (TimeoutKind::ClientRequestTimeout(rq_info),
                        ReceivedRequest::PrePrepareRequestReceived(received, rqs)) => {
                        if rqs.contains(&rq_info.digest) {
                            !rq.register_received_from(received.clone())
                        } else {
                            true
                        }
                    }
                    (TimeoutKind::Cst(seq_no), ReceivedRequest::Cst(from, seq_no_2)) => {
                        if *seq_no == *seq_no_2 {
                            !rq.register_received_from(from.clone())
                        } else {
                            true
                        }
                    }
                    (_, _) => { true }
                };
            });
        }
    }

    fn handle_clear_client_rqs(&mut self, requests: Option<Vec<Digest>>) {
        for timeout_rqs in self.pending_timeouts.values_mut() {
            timeout_rqs.retain(|rq| {
                match &rq.info {
                    TimeoutKind::ClientRequestTimeout(rq_info) => {
                        if let Some(requests) = &requests {
                            return !requests.contains(&rq_info.digest);
                        }

                        //We want to delete all of the client request timeouts
                        false
                    }
                    TimeoutKind::Cst(_) => {
                        true
                    }
                }
            });
        }
    }

    fn handle_clear_cst_rqs(&mut self, seq_no: Option<SeqNo>) {
        for timeout_rqs in self.pending_timeouts.values_mut() {
            timeout_rqs.retain(|rq| {
                match &rq.info {
                    TimeoutKind::ClientRequestTimeout(_) => {
                        true
                    }
                    TimeoutKind::Cst(rq_seq_no) => {
                        if let Some(seq_no) = &seq_no {
                            return *seq_no == *rq_seq_no;
                        }

                        false
                    }
                }
            });
        }
    }
}

impl ClientRqInfo {
    pub fn new(digest: Digest) -> Self {
        Self {
            digest
        }
    }
}

impl TimeoutRequest {
    fn is_disabled(&self) -> bool {
        return self.notifications_needed <= self.notifications_received.len() as u32;
    }

    fn register_received_from(&mut self, from: NodeId) -> bool {
        self.notifications_received.insert(from);

        return self.is_disabled();
    }
}

impl PartialEq for TimeoutKind {
    fn eq(&self, other: &Self) -> bool {
        match (self, other) {
            (Self::ClientRequestTimeout(client_1), Self::ClientRequestTimeout(client_2)) => {
                return client_1 == client_2;
            }
            (Self::Cst(seq_no_1), Self::Cst(seq_no_2)) => {
                return seq_no_1 == seq_no_2;
            }
            (_, _) => {
                false
            }
        }
    }
}<|MERGE_RESOLUTION|>--- conflicted
+++ resolved
@@ -246,11 +246,8 @@
                     req.info
                 }).collect();
 
-<<<<<<< HEAD
                 if let Err(_) = self.loopback_channel.push_request(Message::Timeout(to_time_out)) {
-=======
-                if let Err(_) = self.loopback_channel.push_request_sync(Message::Timeout(to_time_out)) {
->>>>>>> 03a30feb
+
                     info!("Loopback channel has disconnected, disconnecting timeouts thread");
 
                     break;
